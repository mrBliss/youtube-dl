--- conflicted
+++ resolved
@@ -388,16 +388,11 @@
 
             filename = self.params['outtmpl'] % template_dict
             return filename
-<<<<<<< HEAD
         except KeyError as err:
             self.trouble(u'ERROR: Erroneous output template')
             return None
         except ValueError as err:
             self.trouble(u'ERROR: Insufficient system charset ' + repr(preferredencoding()))
-=======
-        except (ValueError, KeyError) as err:
-            self.report_error(u'invalid system charset or erroneous output template')
->>>>>>> c9fa1cba
             return None
 
     def _match_entry(self, info_dict):
